--- conflicted
+++ resolved
@@ -8,7 +8,6 @@
 };
 use std::thread;
 use std::time::Duration;
-<<<<<<< HEAD
 use std::sync::atomic::AtomicUsize;
 
 /// Represents a connected client.
@@ -17,17 +16,10 @@
 /// provides functionality to handle incoming client messages.
 struct Client {
     /// TCP stream for communication with the client.
-=======
-use crate::message::{AddResponse, ClientMessage, EchoMessage, ServerMessage};
-
-/// Represents a connected client.
-struct Client {
->>>>>>> 4d1be0f1
     stream: TcpStream,
 }
 
 impl Client {
-<<<<<<< HEAD
     /// Creates a new client handler.
     ///
     /// # Arguments
@@ -35,14 +27,11 @@
     ///
     /// # Returns
     /// A new instance of the `Client` struct.
-=======
->>>>>>> 4d1be0f1
     pub fn new(stream: TcpStream) -> Self {
         debug!("Initializing new client with stream: {:?}", stream);
         Client { stream }
     }
 
-<<<<<<< HEAD
     /// Handles incoming client messages.
     ///
     /// This method reads messages from the client, processes them based on the
@@ -54,33 +43,10 @@
     pub fn handle(&mut self) -> io::Result<()> {
         const HEADER_SIZE: usize = 4; // Fixed size for the header in bytes
         const MAX_MESSAGE_SIZE: usize = 512; // Maximum allowed message size in bytes
-=======
-    pub fn handle(&mut self, is_running: &Arc<AtomicBool>) -> io::Result<()> {
-        const HEADER_SIZE: usize = 4;
-        const MAX_MESSAGE_SIZE: usize = 512;
->>>>>>> 4d1be0f1
 
         debug!("Starting to handle client messages.");
         self.stream.set_nonblocking(true)?;
 
-        while is_running.load(Ordering::SeqCst) {
-            let mut header_buffer = [0u8; HEADER_SIZE];
-            match self.stream.read_exact(&mut header_buffer) {
-                Ok(_) => {
-                    let payload_size = u32::from_be_bytes(header_buffer) as usize;
-                    info!("Received header indicating payload size: {} bytes", payload_size);
-
-                    if payload_size > MAX_MESSAGE_SIZE {
-                        warn!(
-                            "Payload size exceeds maximum allowed limit of {} bytes: {} bytes",
-                            MAX_MESSAGE_SIZE, payload_size
-                        );
-                        self.respond_with_error(2, "Payload too large")?;
-                        self.drain_payload(payload_size)?;
-                        continue;
-                    }
-
-<<<<<<< HEAD
         // Buffer to read the message header (indicates payload size)
         let mut header_buffer = [0u8; HEADER_SIZE];
         self.stream.read_exact(&mut header_buffer)?;
@@ -112,42 +78,102 @@
                 io::ErrorKind::InvalidData,
                 "Payload size exceeds maximum allowed size",
             ));
-=======
-                    let mut buffer = vec![0; payload_size];
-                    match self.stream.read_exact(&mut buffer) {
-                        Ok(_) => {
-                            debug!("Successfully read payload of {} bytes.", payload_size);
-                            match ClientMessage::decode(&buffer[..]) {
-                                Ok(client_message) => {
-                                    info!("Decoded client message successfully.");
-                                    self.process_message(client_message)?;
-                                }
-                                Err(e) => {
-                                    warn!(
-                                        "Failed to decode client message. Error: {}. Payload: {:?}",
-                                        e, buffer
-                                    );
-                                    self.respond_with_error(3, "Invalid message format")?;
-                                }
-                            }
-                        }
-                        Err(e) => {
-                            error!(
-                                "Error reading payload of {} bytes from client: {}",
-                                payload_size, e
-                            );
-                            return Err(e);
-                        }
+        }
+
+        // Read the payload data into a buffer
+        let mut buffer = vec![0; payload_size];
+        self.stream.read_exact(&mut buffer)?;
+        debug!("Read {} bytes of payload from the stream.", payload_size);
+
+        // Attempt to decode the payload into a ClientMessage
+        if let Ok(client_message) = ClientMessage::decode(&buffer[..]) {
+            debug!("Successfully decoded client message.");
+
+            // Handle different types of client messages
+            match client_message.message {
+                // EchoMessage: Respond with the same content
+                Some(crate::message::client_message::Message::EchoMessage(echo)) => {
+                    debug!("Processing EchoMessage: {:?}", echo);
+
+                    if echo.content.trim().is_empty() {
+                        warn!("Received empty EchoMessage content.");
+
+                        // Send a response indicating an empty message
+                        let response = ServerMessage {
+                            message: Some(crate::message::server_message::Message::EchoMessage(
+                                EchoMessage {
+                                    content: "Received empty EchoMessage content.".to_string(),
+                                },
+                            )),
+                            status: 2,
+                        };
+                        let mut payload = Vec::new();
+                        response.encode(&mut payload).unwrap();
+                        self.stream.write_all(&payload)?;
+                        debug!("Sent response for empty EchoMessage.");
+                    } else {
+                        info!("Received EchoMessage: {}", echo.content);
+
+                        // Echo back the content to the client
+                        let response = ServerMessage {
+                            message: Some(crate::message::server_message::Message::EchoMessage(
+                                EchoMessage {
+                                    content: echo.content,
+                                },
+                            )),
+                            status: 1,
+                        };
+                        let mut payload = Vec::new();
+                        response.encode(&mut payload).unwrap();
+                        self.stream.write_all(&payload)?;
+                        debug!("Sent response for valid EchoMessage.");
                     }
                 }
-                Err(e) if e.kind() == io::ErrorKind::WouldBlock => {
-                    thread::sleep(Duration::from_millis(100));
-                }
-                Err(e) => {
-                    error!("Error reading header from client: {}", e);
-                    return Err(e);
-                }
-            }
+
+                // AddRequest: Perform addition and return the result
+                Some(crate::message::client_message::Message::AddRequest(add_request)) => {
+                    debug!("Processing AddRequest: {:?}", add_request);
+
+                    info!("Received AddRequest: {} + {}", add_request.a, add_request.b);
+                    let result = add_request.a + add_request.b;
+
+                    // Send the addition result back to the client
+                    let response = ServerMessage {
+                        message: Some(crate::message::server_message::Message::AddResponse(
+                            AddResponse { result },
+                        )),
+                        status: 1,
+                    };
+                    let mut payload = Vec::new();
+                    response.encode(&mut payload).unwrap();
+                    self.stream.write_all(&payload)?;
+                    debug!("Sent response for AddRequest with result: {}", result);
+                }
+
+                // Unsupported or unknown message type
+                _ => {
+                    error!("Received unsupported or unknown message type.");
+                    let response = ServerMessage {
+                        message: None,
+                        status: 2,
+                    };
+                    let mut payload = Vec::new();
+                    response.encode(&mut payload).unwrap();
+                    self.stream.write_all(&payload)?;
+                }
+            }
+        } else {
+            error!("Failed to decode ClientMessage");
+            // Send an error response to the client
+            let response = ServerMessage {
+                message: None,
+                status: 2, // Error status for decoding failure
+            };
+            let mut payload = Vec::new();
+            response.encode(&mut payload).unwrap();
+            self.stream.write_all(&payload)?;
+
+            return Err(io::Error::new(io::ErrorKind::InvalidData, "Decoding failed"));
         }
 
         Ok(())
@@ -191,107 +217,10 @@
                     size, e
                 );
             }
->>>>>>> 4d1be0f1
         }
         Ok(())
     }
 
-<<<<<<< HEAD
-        // Read the payload data into a buffer
-        let mut buffer = vec![0; payload_size];
-        self.stream.read_exact(&mut buffer)?;
-        debug!("Read {} bytes of payload from the stream.", payload_size);
-
-        // Attempt to decode the payload into a ClientMessage
-        if let Ok(client_message) = ClientMessage::decode(&buffer[..]) {
-            debug!("Successfully decoded client message.");
-
-            // Handle different types of client messages
-            match client_message.message {
-                // EchoMessage: Respond with the same content
-                Some(crate::message::client_message::Message::EchoMessage(echo)) => {
-                    debug!("Processing EchoMessage: {:?}", echo);
-
-                    if echo.content.trim().is_empty() {
-                        warn!("Received empty EchoMessage content.");
-
-                        // Send a response indicating an empty message
-                        let response = ServerMessage {
-                            message: Some(crate::message::server_message::Message::EchoMessage(
-                                EchoMessage {
-                                    content: "Received empty EchoMessage content.".to_string(),
-                                },
-                            )),
-                            status: 2,
-                        };
-                        let mut payload = Vec::new();
-                        response.encode(&mut payload).unwrap();
-                        self.stream.write_all(&payload)?;
-                        debug!("Sent response for empty EchoMessage.");
-                    } else {
-                        info!("Received EchoMessage: {}", echo.content);
-
-                        // Echo back the content to the client
-                        let response = ServerMessage {
-                            message: Some(crate::message::server_message::Message::EchoMessage(
-                                EchoMessage {
-                                    content: echo.content,
-                                },
-                            )),
-                            status: 1,
-                        };
-                        let mut payload = Vec::new();
-                        response.encode(&mut payload).unwrap();
-                        self.stream.write_all(&payload)?;
-                        debug!("Sent response for valid EchoMessage.");
-                    }
-                }
-
-                // AddRequest: Perform addition and return the result
-                Some(crate::message::client_message::Message::AddRequest(add_request)) => {
-                    debug!("Processing AddRequest: {:?}", add_request);
-
-                    info!("Received AddRequest: {} + {}", add_request.a, add_request.b);
-                    let result = add_request.a + add_request.b;
-
-                    // Send the addition result back to the client
-                    let response = ServerMessage {
-                        message: Some(crate::message::server_message::Message::AddResponse(
-                            AddResponse { result },
-                        )),
-                        status: 1,
-                    };
-                    let mut payload = Vec::new();
-                    response.encode(&mut payload).unwrap();
-                    self.stream.write_all(&payload)?;
-                    debug!("Sent response for AddRequest with result: {}", result);
-                }
-
-                // Unsupported or unknown message type
-                _ => {
-                    error!("Received unsupported or unknown message type.");
-                    let response = ServerMessage {
-                        message: None,
-                        status: 2,
-                    };
-                    let mut payload = Vec::new();
-                    response.encode(&mut payload).unwrap();
-                    self.stream.write_all(&payload)?;
-                }
-            }
-        } else {
-            error!("Failed to decode ClientMessage");
-            // Send an error response to the client
-            let response = ServerMessage {
-                message: None,
-                status: 2, // Error status for decoding failure
-            };
-            let mut payload = Vec::new();
-            response.encode(&mut payload).unwrap();
-            self.stream.write_all(&payload)?;
-
-            return Err(io::Error::new(io::ErrorKind::InvalidData, "Decoding failed"));
-=======
     fn process_message(&mut self, client_message: ClientMessage) -> io::Result<()> {
         match client_message.message {
             Some(crate::message::client_message::Message::EchoMessage(echo)) => {
@@ -327,20 +256,15 @@
                 warn!("Received unsupported message type.");
                 self.respond_with_error(3, "Unsupported message type")?;
             }
->>>>>>> 4d1be0f1
         }
         Ok(())
     }
 }
 
-<<<<<<< HEAD
 /// Represents a server that listens for client connections and processes messages.
 ///
 /// The server listens on a specified address and spawns a new thread for each
 /// connected client to handle their messages concurrently.
-=======
-/// Multithreaded server struct.
->>>>>>> 4d1be0f1
 pub struct Server {
     /// Listener for incoming client connections.
     listener: TcpListener,
@@ -353,7 +277,6 @@
 }
 
 impl Server {
-<<<<<<< HEAD
     /// Creates a new server instance bound to the specified address.
     ///
     /// # Arguments
@@ -390,26 +313,10 @@
         let mut handles = Vec::new(); // Store thread handles
 
         self.listener.set_nonblocking(true)?;
-=======
-    pub fn new(addr: &str) -> io::Result<Self> {
-        let listener = TcpListener::bind(addr)?;
-        listener.set_nonblocking(true)?;
-        info!("Server bound to address: {}", addr);
-        Ok(Server {
-            listener,
-            is_running: Arc::new(AtomicBool::new(false)),
-        })
-    }
-
-    pub fn run(&self) -> io::Result<()> {
-        self.is_running.store(true, Ordering::SeqCst);
-        info!("Server started on {}", self.listener.local_addr()?);
->>>>>>> 4d1be0f1
 
         while self.is_running.load(Ordering::SeqCst) {
             match self.listener.accept() {
                 Ok((stream, addr)) => {
-<<<<<<< HEAD
                     let current_connections = self.active_connections.load(Ordering::SeqCst);
                     info!(
                         "New connection attempt from {}. Active connections: {}",
@@ -458,14 +365,6 @@
                                     break;
                                 }
                             }
-=======
-                    info!("New client connected: {}", addr);
-                    let is_running = Arc::clone(&self.is_running);
-                    thread::spawn(move || {
-                        let mut client = Client::new(stream);
-                        if let Err(e) = client.handle(&is_running) {
-                            error!("Error handling client {}: {}", addr, e);
->>>>>>> 4d1be0f1
                         }
 
                         active_connections.fetch_sub(1, Ordering::SeqCst);
@@ -487,7 +386,6 @@
             }
         }
 
-<<<<<<< HEAD
         info!("Server is shutting down. Waiting for client threads to finish...");
         for handle in handles {
             let _ = handle.join(); // Wait for all threads to complete
@@ -580,15 +478,6 @@
             warn!("Server was already stopped or not running.");
             Err("Server was already stopped or not running.".to_string())
         }
-=======
-        info!("Server shutting down.");
-        Ok(())
-    }
-
-    pub fn stop(&self) {
-        self.is_running.store(false, Ordering::SeqCst);
-        info!("Shutdown signal sent.");
->>>>>>> 4d1be0f1
     }
 
     /// Returns the number of currently active client connections.
